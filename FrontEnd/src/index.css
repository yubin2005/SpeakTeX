* {
  box-sizing: border-box;
  margin: 0;
  padding: 0;
}

:root {
<<<<<<< HEAD
  font-family: 'Segoe UI', Tahoma, Geneva, Verdana, sans-serif;
  line-height: 1.5;
  font-weight: 400;
=======
  /* Lemon Yellow Fresh Color Scheme */
  --color-light-cream: #fef3c7;
  --color-lemon-yellow: #fde68a;
  --color-medium-yellow: #fcd34d;
  --color-text-primary: #713f12;
  --color-text-secondary: #92400e;
  --color-latex-text: #854d0e;
  --color-bg-top: #fefce8;
  --color-bg-middle: #fef9c3;
  --color-bg-bottom: #ffffff;
  --color-border: rgba(252, 211, 77, 0.3);
  
  font-family: system-ui, -apple-system, 'Segoe UI', Roboto, 'Helvetica Neue', Arial, sans-serif;
  line-height: 1.6;
  font-weight: 400;
  color: var(--color-text-primary);

  font-synthesis: none;
  text-rendering: optimizeLegibility;
  -webkit-font-smoothing: antialiased;
  -moz-osx-font-smoothing: grayscale;
>>>>>>> 078bae05
}

body {
  margin: 0;
  min-width: 320px;
  min-height: 100vh;
<<<<<<< HEAD
=======
  background: linear-gradient(180deg, var(--color-bg-top) 0%, var(--color-bg-middle) 50%, var(--color-bg-bottom) 100%);
  background-attachment: fixed;
}

#root {
  width: 100%;
  min-height: 100vh;
}

button {
  border: none;
  font-family: inherit;
  cursor: pointer;
  transition: all 0.3s ease;
}

button:focus,
button:focus-visible {
  outline: 2px solid var(--color-medium-yellow);
  outline-offset: 2px;
}

h1, h2, h3, h4, h5, h6 {
  color: var(--color-text-secondary);
  font-weight: 600;
}

input, textarea {
  font-family: inherit;
}

/* MathJax styling */
mjx-container {
  font-family: 'Times New Roman', Times, serif !important;
  color: var(--color-latex-text) !important;
>>>>>>> 078bae05
}<|MERGE_RESOLUTION|>--- conflicted
+++ resolved
@@ -1,3 +1,4 @@
+
 * {
   box-sizing: border-box;
   margin: 0;
@@ -5,11 +6,6 @@
 }
 
 :root {
-<<<<<<< HEAD
-  font-family: 'Segoe UI', Tahoma, Geneva, Verdana, sans-serif;
-  line-height: 1.5;
-  font-weight: 400;
-=======
   /* Lemon Yellow Fresh Color Scheme */
   --color-light-cream: #fef3c7;
   --color-lemon-yellow: #fde68a;
@@ -31,15 +27,12 @@
   text-rendering: optimizeLegibility;
   -webkit-font-smoothing: antialiased;
   -moz-osx-font-smoothing: grayscale;
->>>>>>> 078bae05
 }
 
 body {
   margin: 0;
   min-width: 320px;
   min-height: 100vh;
-<<<<<<< HEAD
-=======
   background: linear-gradient(180deg, var(--color-bg-top) 0%, var(--color-bg-middle) 50%, var(--color-bg-bottom) 100%);
   background-attachment: fixed;
 }
@@ -75,5 +68,4 @@
 mjx-container {
   font-family: 'Times New Roman', Times, serif !important;
   color: var(--color-latex-text) !important;
->>>>>>> 078bae05
 }